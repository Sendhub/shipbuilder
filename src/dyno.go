package main

import (
	"fmt"
	"sort"
	"strconv"
	"strings"
)

type (
	Dyno struct {
		Host, Container, Application, Process, Version, Port string
	}
	NodeStatusRunning struct {
		status  NodeStatus
		running bool
	}
	NodeStatuses  []NodeStatusRunning
	DynoGenerator struct {
		server      *Server
		statuses    []NodeStatusRunning
		position    int
		application string
		version     string
		usedPorts   []int
	}
)

const (
	DYNO_DELIMITER = "_"
)

// NB: Container name format is: appName-version-process-port
func ContainerToDyno(host string, container string) (Dyno, error) {
	tokens := strings.Split(container, DYNO_DELIMITER)
	if len(tokens) != 4 {
		return Dyno{}, fmt.Errorf("Failed to parse container string '%v' into 4 tokens", container)
	}
	return Dyno{
		Host:        host,
		Container:   container,
		Application: tokens[0],
		Version:     tokens[1],
		Process:     tokens[2],
		Port:        tokens[3],
	}, nil
}

func NodeStatusToDynos(nodeStatus *NodeStatus) ([]Dyno, error) {
	dynos := make([]Dyno, len(nodeStatus.Containers))
	for i, container := range nodeStatus.Containers {
		dyno, err := ContainerToDyno(nodeStatus.Host, container)
		if err != nil {
			return dynos, err
		}
		dynos[i] = dyno
	}
	return dynos, nil
}

func (this *Dyno) Shutdown(e *Executor) error {
	fmt.Fprintf(e.logger, "Shutting down dyno, host=%v app=%v version=%v proc=%v port=%v", this.Host, this.Application, this.Version, this.Process, this.Port)
	return e.Run("ssh", DEFAULT_NODE_USERNAME+"@"+this.Host, "sudo", "/tmp/shutdown_container.py", this.Container)
}

func (this *Server) GetRunningDynos(application, process string) ([]Dyno, error) {
	dynos := []Dyno{}

	cfg, err := this.getConfig(true)
	if err != nil {
		return dynos, err
	}

	for _, node := range cfg.Nodes {
		status := this.getNodeStatus(node)
		// skip this node if there's an error
		if status.Err != nil {
			continue
		}
		for _, container := range status.Containers {
			dyno, err := ContainerToDyno(node.Host, container)
			if err != nil {
				fmt.Printf("Container->Dyno parse failed: %v", err)
			} else if dyno.Application == application && dyno.Process == process {
				dynos = append(dynos, dyno)
			}
		}
	}
	return dynos, nil
}

/* NB: THIS IS DEPRECATED, THE `done` CHANNEL IS ERROR PRONE AND WEIRD.
func (this *Server) selectNextDynos(nodes []*Node, application, process string, version string, done chan bool) (chan Dyno, error) {
	resultChannel := make(chan Dyno)
	// Produce sorted sequence of NodeStatuses.
	allStatuses := []NodeStatusRunning{}
	for _, node := range nodes {
		running := false
		nodeStatus := this.getNodeStatus(node)
		// Determine if there is an identical app/version container already running on the node.
		for _, container := range nodeStatus.Containers {
			dyno, _ := ContainerToDyno(node.Host, container)
			if dyno.Application == application && dyno.Version == version {
				running = true
				break
			}
		}
		allStatuses = append(allStatuses, NodeStatusRunning{nodeStatus, running})
	}

	if len(allStatuses) == 0 {
		return nil, fmt.Errorf("The node list was empty, which means deployment is impossible")
	}

	sort.Sort(NodeStatuses(allStatuses))

	go func() {
	OUTER:
		for i := 0; true; i++ {
			nodeStatus := allStatuses[i%len(allStatuses)].status
			port := fmt.Sprint(this.getNextPort(&nodeStatus))
			dyno, _ := ContainerToDyno(nodeStatus.Host, application+DYNO_DELIMITER+version+DYNO_DELIMITER+process+DYNO_DELIMITER+port)
			select {
			case <-done:
				break OUTER // Exit the infinite for-loop.
			case resultChannel <- dyno: // Send dyno to resultChannel.
			}
		}
	}()

	return resultChannel, nil
}*/

// Decicde which nodes to run the next N-count dynos on.
func (this *Server) newDynoGenerator(nodes []*Node, application string, version string) (*DynoGenerator, error) {
	// Produce sorted sequence of NodeStatuses.
	allStatuses := []NodeStatusRunning{}
	for _, node := range nodes {
		running := false
		nodeStatus := this.getNodeStatus(node)
<<<<<<< HEAD
		if nodeStatus.FreeMemoryMb > MIN_ALLOWED_DYNO_FREE_MB {
			// Determine if there is an identical app/version container already running on the node.
			for _, container := range nodeStatus.Containers {
				dyno, _ := containerToDyno(node.Host, container)
				if dyno.Application == application && dyno.Version == version {
					running = true
					break
				}
=======
		// Determine if there is an identical app/version container already running on the node.
		for _, container := range nodeStatus.Containers {
			dyno, _ := ContainerToDyno(node.Host, container)
			if dyno.Application == application && dyno.Version == version {
				running = true
				break
>>>>>>> 8b0e0f9f
			}
			allStatuses = append(allStatuses, NodeStatusRunning{nodeStatus, running})
		}
	}

	if len(allStatuses) == 0 {
		return nil, fmt.Errorf("The node list was empty, which means deployment is impossible")
	}

	sort.Sort(NodeStatuses(allStatuses))

	return &DynoGenerator{
		server:      this,
		statuses:    allStatuses,
		position:    0,
		application: application,
		version:     version,
		usedPorts:   []int{},
	}, nil

}

func (this *DynoGenerator) next(process string) Dyno {
	nodeStatus := this.statuses[this.position%len(this.statuses)].status
	this.position++
	port := fmt.Sprint(this.server.getNextPort(&nodeStatus, &this.usedPorts))
	dyno, _ := ContainerToDyno(nodeStatus.Host, this.application+DYNO_DELIMITER+this.version+DYNO_DELIMITER+process+DYNO_DELIMITER+port)
	return dyno
}

func (this NodeStatuses) Len() int { return len(this) } // boilerplate.

func (this NodeStatuses) Swap(i int, j int) { this[i], this[j] = this[j], this[i] } // boilerplate.

func (this NodeStatuses) Less(i int, j int) bool { // actual sorting logic.
	if this[i].running && !this[j].running {
		return true
	}
	if !this[i].running && this[j].running {
		return false
	}
	return this[i].status.FreeMemoryMb > this[j].status.FreeMemoryMb
}

func AppendIfMissing(slice []int, i int) []int {
	for _, ele := range slice {
		if ele == i {
			return slice
		}
	}
	return append(slice, i)
}

// Get the next available port for a node.
func (this *Server) getNextPort(nodeStatus *NodeStatus, usedPorts *[]int) int {
	port := 10000
	for _, container := range nodeStatus.Containers {
		foundPort, _ := strconv.Atoi(container[strings.LastIndex(container, DYNO_DELIMITER)+1:])
		if foundPort > 0 {
			*usedPorts = AppendIfMissing(*usedPorts, foundPort)
		}
	}
	sort.Ints(*usedPorts)
	fmt.Printf("Found ports: %v\n", *usedPorts)
	for _, usedPort := range *usedPorts {
		if port == usedPort {
			port++
		} else if usedPort > port {
			break
		}
	}
	fmt.Printf("Result port: %v\n", port)
	*usedPorts = AppendIfMissing(*usedPorts, port)
	return port
}<|MERGE_RESOLUTION|>--- conflicted
+++ resolved
@@ -138,23 +138,14 @@
 	for _, node := range nodes {
 		running := false
 		nodeStatus := this.getNodeStatus(node)
-<<<<<<< HEAD
 		if nodeStatus.FreeMemoryMb > MIN_ALLOWED_DYNO_FREE_MB {
 			// Determine if there is an identical app/version container already running on the node.
 			for _, container := range nodeStatus.Containers {
-				dyno, _ := containerToDyno(node.Host, container)
+				dyno, _ := ContainerToDyno(node.Host, container)
 				if dyno.Application == application && dyno.Version == version {
 					running = true
 					break
 				}
-=======
-		// Determine if there is an identical app/version container already running on the node.
-		for _, container := range nodeStatus.Containers {
-			dyno, _ := ContainerToDyno(node.Host, container)
-			if dyno.Application == application && dyno.Version == version {
-				running = true
-				break
->>>>>>> 8b0e0f9f
 			}
 			allStatuses = append(allStatuses, NodeStatusRunning{nodeStatus, running})
 		}
